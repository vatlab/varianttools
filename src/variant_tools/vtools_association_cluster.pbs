#!/bin/bash
#PBS -l nodes=4:lowmem:ppn=8,walltime=01:00:00
#PBS -V
#PBS -q short

<<<<<<< HEAD
=======
VTOOLSFOLDER="path to vtools installation folder"
>>>>>>> 12962473
PROJECTFOLDER="path to project folder"
COMMAND='vtools associate variant disease --discard_variants %(NA)>0.1 --method "BurdenBt --name BurdenTest --alternative 2" --group_by refgene.name2  -j 8 -v 2 -mpi'

HOST_NAME=$(printenv | grep "HOSTNAME" | sed -e "s/HOSTNAME=//g")
NODE_LIST=`cat $PBS_NODEFILE | uniq`
WORKER_NODES=()
nodes=(`echo $NODE_LIST | cut -d " "  --output-delimiter=" " -f 1-`)
for node in "${nodes[@]}"
do
   if [ "$node" != "$HOST_NAME" ]; then
      WORKER_NODES+=($node)
   fi
done

echo $HOST_NAME
export ZEROMQIP=$(ifconfig | sed -En 's/127.0.0.1//;s/.*inet (addr:)?(([0-9]*\.){3}[0-9]*).*/\2/p')
echo $ZEROMQIP
export PROJECTFOLDER
export VTOOLSFOLDER
HOSTFILE="$PROJECTFOLDER/hostlist.txt"

rm -rf $HOSTFILE
for node in "${WORKER_NODES[@]}";
do
  echo $node >> $HOSTFILE
done
mpiexec -d -x PATH  -H $HOST_NAME -np 1 -wdir $PROJECTFOLDER $COMMAND : -x ZEROMQIP -x PROJECTFOLDER  -x PATH -hostfile $HOSTFILE -npernode 8  worker_run<|MERGE_RESOLUTION|>--- conflicted
+++ resolved
@@ -3,10 +3,6 @@
 #PBS -V
 #PBS -q short
 
-<<<<<<< HEAD
-=======
-VTOOLSFOLDER="path to vtools installation folder"
->>>>>>> 12962473
 PROJECTFOLDER="path to project folder"
 COMMAND='vtools associate variant disease --discard_variants %(NA)>0.1 --method "BurdenBt --name BurdenTest --alternative 2" --group_by refgene.name2  -j 8 -v 2 -mpi'
 
