#!/usr/bin/env python
#
# $File: association.py $
# $LastChangedDate$
# $Rev$
#
# This file is part of variant_tools, a software application to annotate,
# summarize, and filter variants for next-gen sequencing ananlysis.
# Please visit http://varianttools.sourceforge.net for details.
#
# Copyright (C) 2011 - 2013 Bo Peng (bpeng@mdanderson.org) and Gao Wang (wangow@gmail.com)
#
# This program is free software: you can redistribute it and/or modify
# it under the terms of the GNU General Public License as published by
# the Free Software Foundation, either version 3 of the License, or
# (at your option) any later version.
#
# This program is distributed in the hope that it will be useful,
# but WITHOUT ANY WARRANTY; without even the implied warranty of
# MERCHANTABILITY or FITNESS FOR A PARTICULAR PURPOSE.  See the
# GNU General Public License for more details.
#
# You should have received a copy of the GNU General Public License
# along with this program. If not, see <http://www.gnu.org/licenses/>.

import sys, os, re, glob
from multiprocessing import Process, Queue, Value, Array, Lock
import time
import random
import math
from .project import Project, Field, AnnoDB, AnnoDBWriter, MaintenanceProcess
from .utils import ProgressBar, consolidateFieldName, DatabaseEngine, delayedAction, \
     env, executeUntilSucceed, ShelfDB, safeMapFloat, PrettyPrinter, flatten, hasGenoInfo

from .assoTests import *
from .tester import *
from .rtester import RTest, SKAT
import tables as tb
from variant_tools.vt_sqlite3 import OperationalError
<<<<<<< HEAD
import argparse
import numpy as np

from .association_hdf5 import generateHDFbyGroup,getGenotype_HDF5,generateHDFbyGroup_update
# from .association_vcf_to_hdf5 import generateHDFbyGroup,getGenotype_HDF5
=======

from .association_hdf5 import generateHDFbyGroup, getGenotype_HDF5
>>>>>>> d48761e3

def associateArguments(parser):
    data = parser.add_argument_group('Genotype, phenotype, and covariates')
    data.add_argument('variants', help='''Table of variants to be tested.''')
    data.add_argument('phenotypes', nargs=1,
        help='''A list of phenotypes that will be passed to the association
            statistics calculator. Currently only a single phenotype is allowed.''')
    data.add_argument('--covariates', nargs='*', default=[],
        help='''Optional phenotypes that will be passed to statistical
            tests as covariates. Values of these phenotypes should be integer
            or float.''')
    data.add_argument('--var_info', nargs='*', default=[],
        help='''Optional variant information fields (e.g. minor allele frequency
            from 1000 genomes project) that will be passed to statistical tests.
            The fields could be any annotation fields of with integer or float
            values, including those from used annotation databases (use "vtools
            show fields" to see a list of usable fields). ''')
    data.add_argument('--geno_info', nargs='*', default=[],
        help='''Optional genotype fields (e.g. quality score of genotype calls,
            cf. "vtools show genotypes") that will be passed to statistical
            tests. Note that the fields should exist for all samples that are
            tested.''')
    data.add_argument('--geno_name', default='GT',
        help='''Field name of genotype, default to 'GT'. If another field name is specified, 
            for example if imputation scores are available as 'DS' (dosage), then
            the given field 'DS' will be used as genotype data for association analysis.''')
    tests = parser.add_argument_group('Association tests')
    tests.add_argument('-m', '--methods', nargs='+',
        help='''Method of one or more association tests. Parameters for each
            method should be specified together as a quoted long argument (e.g.
            --methods "m --alternative 2" "m1 --permute 1000"), although
            the common method parameters can be specified separately, as long as
            they do not conflict with command arguments. (e.g. --methods m1 m2 -p 1000
            is equivalent to --methods "m1 -p 1000" "m2 -p 1000".). You can use
            command 'vtools show tests' for a list of association tests, and
            'vtools show test TST' for details about a test. Customized association
            tests can be specified as mod_name.test_name where mod_name should
            be a Python module (system wide or in the current directory), and
            test_name should be a subclass of NullTest.''')
    tests.add_argument('-g', '--group_by', nargs='*',
        help='''Group variants by fields. If specified, variants will be separated
            into groups and are tested one by one.''')
    filters = parser.add_argument_group('Select and filter samples and genotypes')
    filters.add_argument('-s', '--samples', nargs='*', metavar='COND', default=[],
        help='''Limiting variants from samples that match conditions that
            use columns shown in command 'vtools show sample' (e.g. 'aff=1',
            'filename like "MG%%"'). Each line of the sample table (vtools show
            samples) is considered as samples. If genotype of a physical sample
            is scattered into multiple samples (e.g. imported chromosome by
            chromosome), they should be merged using command vtools admin.''')
    filters.add_argument('--genotypes', nargs='*', metavar='COND', default=[],
        help='''Limiting genotypes to those matching conditions that
            use columns shown in command 'vtools show genotypes' (e.g. 'GQ>15').
            Genotypes failing such conditions will be regarded as missing genotypes.''')
    filters.add_argument('--discard_samples', metavar='EXPR', nargs='*', default=[],
        help='''Discard samples that match specified conditions within each test
            group (defined by parameter --group_by). Currently only expressions in
            the form of "%%(NA)>p" is providedted to remove samples that have more 100*p
            percent of missing values.''')
    filters.add_argument('--discard_variants', metavar='EXPR', nargs='*', default=[],
        help='''Discard variant sites based on specified conditions within each test
            group. Currently only expressions in the form of '%%(NA)>p' is provided to
            remove variant sites that have more than 100*p percent of missing genotypes.
            Note that this filter will be applied after "--discard_samples" is applied,
            if the latter also is specified.''' )
    output = parser.add_argument_group('Output of test statistics')
    output.add_argument('--to_db', metavar='annoDB',
        help='''Name of a database to which results from association tests will
            be written. Groups with existing results in the database will be
            ignored unless parameter --force is used.''')
    output.add_argument('-d', '--delimiter', default=None,
        help='''Delimiter use to separate columns of output. The default output uses
            multiple spaces to align columns of output. Use '-d,' for csv output, or
            -d'\\t' for tab-delimited output.''')
    output.add_argument('-f', '--force', action='store_true',
        help='''Analyze all groups including those that have recorded results in
            the result database.''')
    parser.add_argument('-j', '--jobs', metavar='N', default=1, type=int,
        help='''Number of processes to carry out association tests.'''),
    parser.add_argument('--HDF5', action='store_true',
        help='''Store genotypes into HDF5 files'''),

class AssociationTestManager:
    '''Parse command line and get data for association testing. This class will provide
    the following attributes for others to use:

    tests:       a list of test objects
    sample_IDs:  sample IDs
    sample_names:   sample names
    table:       variant table (genotype)
    phenotypes:  phenotypes
    covariates:  covariates
    var_info:    variant information fields
    geno_info:   genotype information fields
    groups:      a list of groups
    group_names: names of the group
    '''
    def __init__(self, proj, table, phenotypes, covariates, var_info, geno_info, geno_name, methods,
        unknown_args, samples, genotypes, group_by, discard_samples, discard_variants):
        self.proj = proj
        self.db = proj.db
        self.genotypes = genotypes
        self.phenotype_names = phenotypes
        self.covariate_names = covariates
        # table?
        if not self.proj.isVariantTable(table):
            raise ValueError('Variant table {} does not exist.'.format(table))
        self.table = table
        self.var_info, self.geno_info = self.getInfo(methods, var_info, geno_info)
        self.geno_name = geno_name
        # step 1: get missing filter conditions
        self.missing_ind_ge, self.missing_var_ge = \
          self.getMissingFilters(discard_samples, discard_variants)
        #
        # step 2: get testers
        self.tests = self.getAssoTests(methods, len(covariates), unknown_args)
        self.num_extern_tests = sum([isinstance(x, ExternTest) for x in self.tests])
        #
        # step 3-1: get samples and related phenotypes
        self.sample_IDs, self.sample_names, self.phenotypes, self.covariates = \
          self.getPhenotype(samples, phenotypes, covariates)
        # step 3-2: check if all samples has all genotype info
        has_geno_info = hasGenoInfo(self.proj, self.sample_IDs, self.geno_info)
        if False in has_geno_info:
            env.logger.error("Cannot find genotype information '{0}'".\
                             format(self.geno_info[has_geno_info.index(False)]))
            sys.exit(1)
        # step 4-1: check if tests are compatible with phenotypes
        for idx, item in enumerate([list(set(x)) for x in self.phenotypes]):
            if (list(map(float, item)) == [2.0, 1.0] or list(map(float, item)) == [1.0, 2.0]):
                self.phenotypes[idx] = [i - 1.0 for i in self.phenotypes[idx]]
                item = [i - 1.0 for i in item]
            if not (list(map(float, item)) == [0.0, 1.0] or list(map(float, item)) == [1.0, 0.0]):
                for test in self.tests:
                    if test.trait_type == 'disease':
                        raise ValueError("{0} cannot handle non-binary phenotype value(s) {1}".\
                                         format(test.__class__.__name__, '/'.join([str(x) for x in item])))
        # step 4-2: check if 'SSeq_common' is valid to use
        if 'SSeq_common' in [test.__class__.__name__ for test in self.tests] and group_by:
            raise ValueError("SSeq_common method cannot be used with --group_by/-g")
        #
        #
        # We automatically index genotypes before when we retrieved genotypes for each group.
        # With the new load genotype method, genotypes are loaded in batch so indexing does not
        # help that much. Because creating indexes are slow and take a lot of disk space, we
        # disable auto-indexing for this command. If the user are going to run this command
        # a lot, they can create indexes explicitly using command 'vtools admin --index_genotypes'
        #
        #
        # step 5: indexes genotype tables if needed
        # proj.db.attach('{}_genotype.DB'.format(proj.name), '__fromGeno')
        # unindexed_IDs = []
        # for id in self.sample_IDs:
        #     if not proj.db.hasIndex('__fromGeno.genotype_{}_index'.format(id)):
        #         unindexed_IDs.append(id)
        # if unindexed_IDs:
        #     cur = proj.db.cursor()
        #     prog = ProgressBar('Indexing genotypes', len(unindexed_IDs))
        #     for idx, ID in enumerate(unindexed_IDs):
        #         cur.execute('CREATE INDEX __fromGeno.genotype_{0}_index ON genotype_{0} (variant_id ASC)'.format(ID))
        #         prog.update(idx + 1)
        #     prog.done()
        #
        # step 6: get groups
        self.group_names, self.group_types, self.groups = self.identifyGroups(group_by)

     

    def getInfo(self, methods, var_info, geno_info):
        '''automatically update var_info or geno_info if input extern weights found in either'''
        for m in methods:
            if not ("--extern_weight" in m or "--extern_weight" in sys.argv):
                continue
            if "--extern_weight" in m:
                target = m
            else:
                target = ' '.join(sys.argv)
            extern_weight = []
            for item in re.match(r'.*?--extern_weight(.*?)-|.*?--extern_weight(.*?)$', target).groups():
                if item is not None:
                    extern_weight.extend(item.strip().split())
            fields = flatten([[x.name for x in db.fields] for db in self.proj.annoDB]) + \
                     flatten([['{}.{}'.format(db.name, x.name) for x in db.fields] for db in self.proj.annoDB])
            fields += [field for field in self.proj.db.getHeaders(self.table) \
                       if field not in ('variant_id', 'bin', 'alt_bin')]
            print(fields)
            for item in extern_weight:
                if not item in geno_info + var_info:
                    # Is extern_weight in var_info?
                    if item in fields:
                        var_info.append(item)
                        env.logger.info('Loading variant / annotation field "{0}" for association analysis.'.\
                                        format(item))
                    else:
                        geno_info.append(item)
                        env.logger.warning('Cannot find external weight "{0}" as a variant or annotation '\
                                         'field. Treating it as genotype information field'.format(item))
        return var_info, geno_info 

    def getMissingFilters(self, discard_samples, discard_variants):
        missing_ind_ge = 1.0
        missing_var_ge = 1.0
        # sample level missingness filter
        for expr in discard_samples:
            try:
                sep = re.search(r'>|=|<|>=|<=', expr)
                if sep is not None:
                    sep = sep.group(0)
                else:
                    raise ValueError
                e, value = [x.strip() for x in expr.split(sep)]
                if e == '%(NA)' and sep == '>':
                    # missing individual level genotypes greater than
                    missing_ind_ge = float(value)
                else:
                    raise ValueError('Invalid expression {}'.format(expr))
            except ValueError:
                raise ValueError('Unrecognized expression {}: '
                                 'currently supported expressions are "%(NA)>NUM".'.format(expr))
        # variant level missingness filter
        for expr in discard_variants:
            try:
                sep = re.search(r'>|=|<|>=|<=', expr)
                if sep is not None:
                    sep = sep.group(0)
                else:
                    raise ValueError
                e, value = [x.strip() for x in expr.split(sep)]
                if e == '%(NA)' and sep == '>':
                    # missing variant level genotypes greater than
                    missing_var_ge = float(value)
                else:
                    raise ValueError('Invalid expression {}'.format(expr))
            except ValueError:
                raise ValueError('Unrecognized expression {}: '
            'currently supported expressions are "%(NA)>NUM".'.format(expr))
        # check input values
        if missing_ind_ge > 1.0 or missing_ind_ge < 0.0:
            raise ValueError('Invalid parameter "{}" for expression %(NA): '
                             'value should fall between 0 and 1'.format(missing_ind_ge))
        if missing_var_ge > 1.0 or missing_var_ge < 0.0:
            raise ValueError('Invalid parameter "{}" for expression %(NA): '
                             'value should fall between 0 and 1'.format(missing_var_ge))
        if missing_ind_ge == 0.0:
            missing_ind_ge = 1.0E-8
        if missing_var_ge == 0.0:
            missing_var_ge = 1.0E-8
        return missing_ind_ge, missing_var_ge

    def getAssoTests(self, methods, ncovariates, common_args):
        '''Get a list of methods from parameter methods, passing method specific and common
        args to its constructor. This function sets self.tests as a list of statistical tests'''
        if not methods:
            raise ValueError('Please specify at least one statistical test. '
                             'Please use command "vtools show tests" for a list of tests')
        tests = []
        for m in methods:
            name = m.split()[0]
            args = m.split()[1:] + common_args
            try:
                if '.' in name:
                    # if the method is defined elsewhere
                    m_module, m_name = name.split('.', 1)
                    # also search current working directory
                    my_dir = os.getcwd()
                    env.logger.info('Loading {} from {}'.format(m_module, my_dir))
                    if my_dir not in sys.path:
                        sys.path.append(my_dir)
                        # use the default level, which is -1 for python 2 and 0 for python 3
                        _temp = __import__(m_module, globals(), locals(), [m_name])
                        sys.path.pop()
                    else:
                        _temp = __import__(m_module, globals(), locals(), [m_name])
                    env.logger.info('Loading {}'.format(m_module))
                    method = getattr(_temp, m_name)(ncovariates, args)
                else:
                    method = eval(name)(ncovariates, args)
                # check if method is valid
                if not hasattr(method, 'fields'):
                    raise ValueError('Invalid association test method {}: '
                                     'missing attribute fields'.format(name))
                if not method.fields:
                    env.logger.warning('Association test {} has invalid or empty fields. '
                                        'No result will be generated.'.format(name))
                tests.append(method)
            except Exception as e:
                raise ValueError('Failed to load association test {0}: {1}.'
                                 'Please use command "vtools show tests" to list usable tests'.format(name, e))
        return tests

    def getPhenotype(self, condition, pheno, covar):
        '''Get a list of samples from specified condition.
        This function sets self.sample_IDs, self.phenotypes and self.covariates'''
        try:
            covar = [] if covar is None else covar
            cur = self.db.cursor()
            # handles missing phenotype automatically, but we need to first 
            # warn users what is happening
            #
            # we select samples with missing phenotype
            where_clause = 'WHERE ({})'.format(' OR '.join(['{} IS NULL'.format(x) for x in pheno + covar]))
            if condition:
                where_clause += ' '.join([' AND ({})'.format(x) for x in condition])
            cur.execute('SELECT sample_name, {} FROM sample LEFT OUTER JOIN filename ON sample.file_id = filename.file_id {}'.\
                format(', '.join(pheno + covar), where_clause))
            for rec in cur:
                for val, fld in zip(rec[1:], pheno + covar):
                    if val is None:
                        env.logger.warning('Sample {} is ignored due to missing value for phenotype {}'
                            .format(rec[0], fld))
            #
            # now we select samples without missing phenotype
            where_clause = 'WHERE {}'.format(' AND '.join(['{} IS NOT NULL'.format(x) for x in pheno + covar]))
            if condition:
                where_clause += ' '.join([' AND ({})'.format(x) for x in condition])
            query = 'SELECT sample_id, sample_name, {} FROM sample LEFT OUTER JOIN filename ON sample.file_id = filename.file_id {}'.\
                format(', '.join(pheno + covar), where_clause)
            env.logger.debug('Select phenotype and covariates using query {}'.format(query))
            cur = self.db.cursor()
            cur.execute(query)
            data = []
            for rec in cur:
                # get id, sample_name, phenotype, and covariants
                data.append([rec[0], rec[1], rec[2 : (2 + len(pheno))], rec[ (2 + len(pheno)) : ]])
            sample_IDs = []
            sample_names = []
            phenotypes = [[] for x in pheno]
            covariates = [[] for x in covar]
            for i, j, p, c in data:
                if j not in sample_names:
                    sample_IDs.append(i)
                    sample_names.append(j)
                    [x.append(y) for x,y in zip(phenotypes, p)]
                    [x.append(y) for x,y in zip(covariates, c)]
            if len(sample_IDs) == 0:
                raise ValueError('No sample is selected by condition: {}'.\
                                 format(' AND '.join(['({})'.format(x) for x in condition])))
            else:
                if len(condition) > 0:
                    env.logger.info('{} samples are selected by condition: {}'.\
                                     format(len(sample_IDs), ' AND '.join(['({})'.format(x) for x in condition])))
                else:
                    env.logger.info('{} samples are found'.format(len(sample_IDs)))
            # add intercept
            covariates.insert(0, [1]*len(sample_IDs))
            try:
                phenotypes = [safeMapFloat(x, nan=False) for x in phenotypes]
                covariates = [safeMapFloat(x, nan=False) for x in covariates]
            except:
                raise ValueError('Invalid (non-numeric) coding in phenotype/covariates values')
            return sample_IDs, sample_names, phenotypes, covariates
        except Exception as e:
            env.logger.debug(e)
            if str(e).startswith('Invalid (non-numeric) coding'):
                raise ValueError(e)
            else:
                raise ValueError('Failed to retrieve phenotype {}{}{}. Please use command '
                    '"vtools show samples" to see a list of phenotypes'.format(', '.join(pheno),
                    '' if not covar else (' and/or covariate(s) ' + ', '.join(covar)),
                    '' if len(condition)==0 else (' under condition {}'.format(condition))))

    def identifyGroups(self, group_by):
        '''Get a list of groups according to group_by fields'''
        # do not write chr, pos to __asso_tmp by default
        if not group_by:
            group_by = ['variant.chr', 'variant.pos']
        # find the source of fields in group_by
        table_of_fields = [self.proj.linkFieldToTable(field, self.table)[-1].table for field in group_by]
        table_of_fields = [x if x else self.table for x in table_of_fields]
        # name the fields
        field_names = ['.'.join([x.rsplit('.', 1)[-1], y.rsplit('.', 1)[-1]]).replace('.', '_').lower() for x, y in zip(table_of_fields, group_by)]
        # type of the fields
        field_types = [self.db.typeOfColumn(y, x.rsplit('.', 1)[-1]) for x,y in zip(group_by, table_of_fields)]
        cur = self.db.cursor()
        #
        # create a table that holds variant ids and groups, indexed for groups.
        # The structure of this table will look like
        #
        #   variant_id  INT NOT NULL,
        #   chr VARCHAR(20),
        #   pos INT
        #
        cur.execute('DROP TABLE IF EXISTS __asso_tmp;')
        cur.execute('DROP INDEX IF EXISTS __asso_tmp_index;')
        # this table has
        #  variant_id
        #  groups (e.g. chr, pos)
        #  variant_info
        add_chrpos = True if (self.num_extern_tests > 0 and len([x for x in group_by if x in ['variant.chr', 'variant.pos', 'chr', 'pos']]) == 0) else False 
        create_query = '''
            CREATE TABLE __asso_tmp (
              variant_id INT NOT NULL, _ignored INT, 
              {} {} {});
              '''.format(
              ','.join(['{} {}'.format(x,y) for x,y in zip(field_names, field_types)]),
              ''.join([', {} FLOAT'.format(x.replace('.', '_')) for x in self.var_info]),
              ', variant_chr VARCHAR(20) NOT NULL, variant_pos INTEGER NOT NULL' if add_chrpos else '')
        cur.execute(create_query)
        # ['variant.chr', 'variant.pos'] must be in the var_info table if there is any ExternTest
        if add_chrpos:
            self.var_info += ['variant.chr', 'variant.pos']
        #
        # select variant_id and groups for association testing
        group_fields, fields = consolidateFieldName(self.proj, self.table, ','.join(group_by + self.var_info))
        from_clause = [self.table]
        where_clause = []
        fields_info = sum([self.proj.linkFieldToTable(x, self.table) for x in fields], [])
        #
        processed = set()
        for tbl, conn in [(x.table, x.link) for x in fields_info if x.table != '']:
            if (tbl.lower(), conn.lower()) not in processed:
                from_clause.append('{}'.format(tbl))
                where_clause.append('({})'.format(conn))
                processed.add((tbl.lower(), conn.lower()))
        #
        self.from_clause = ', '.join(from_clause)
        self.where_clause = ('WHERE ' + ' AND '.join(where_clause)) if where_clause else ''
        # This will be the tmp table to extract variant_id by groups (ignored is 0)
        query = 'INSERT INTO __asso_tmp SELECT DISTINCT {}.variant_id, 0, {} FROM {} {};'.\
          format(self.table, group_fields, self.from_clause, self.where_clause)
        with delayedAction(env.logger.info, "Grouping variants by '{}', please be patient ...".\
                format(':'.join(group_by))):
            env.logger.debug('Running query {}'.format(query))
            cur.execute(query)
            cur.execute('CREATE INDEX __asso_tmp_index ON __asso_tmp ({});'.\
                    format(','.join(['{} ASC'.format(x) for x in field_names])))
        # get group by
        cur.execute('SELECT DISTINCT {} FROM __asso_tmp;'.\
                    format(', '.join(field_names)))
        groups = cur.fetchall()
        env.logger.info('{} groups are found'.format(len(groups)))
        self.db.commit()
        #
        # the output can be too long
        #
        #env.logger.debug('Group by: {}'.format(':'.join(map(str, groups))))
        return field_names, field_types, groups


class GenotypeLoader(Process):
    '''This process loads genotypes in batch and send the results to a
    temporary sqlite database to be used later. This avoids numerous
    random access queies and significantly improves the performance of
    association tests. '''
    def __init__(self, param, ready_flags, index, queue, cached_samples):
        '''
        param: association test parameters, with sample ids.
        ready_flags: indicators if each loader has opened the database and
            ready for query.
        index: index of the current loader.
        queue: queue to get sample ids.
        cached_samples: tells the master process which sample has been
            processed, and by which loader.
        '''
        Process.__init__(self)
        self.proj = param.proj
        self.sample_IDs = param.sample_IDs
        self.geno_info = param.geno_info
        self.geno_name = param.geno_name
        self.geno_cond = param.genotypes
        self.group_names = param.group_names
        self.db_name = param.proj.name + '_genotype.DB'
        self.ready_flags = ready_flags
        self.index = index
        self.queue = queue
        self.cached_samples = cached_samples

    def run(self):
        # wait all processes to get ready
        while True:
            # if the previous ones have done, it is my turn to use db. We do this sequentially
            # to avoid database lock.
            if all(self.ready_flags[:self.index]) and not self.ready_flags[self.index]:
                # loading genotypes from genotype database
                db = DatabaseEngine()
                # readonly allows simultaneous access from several processes
                db.connect(self.db_name, readonly=False)
                db.attach('{0}.proj'.format(self.proj.name), '__fromVariants')
                # move __asso_tmp to :memory: can speed up the process a lot
                db.attach(':memory:', 'cache')
                # filling __asso_tmp, this is per-process so might use some RAM
                cur = db.cursor()
                # variant info of the original __asso_tmp table are not copied because they are not used.
                # we only copy records that are not ignored
                # No index is created for the in-ram database yet performance is satisfactory
                cur.execute('CREATE TABLE cache.__asso_tmp AS SELECT variant_id, {} '
                            'FROM __fromVariants.__asso_tmp WHERE _ignored = 0;'.\
                            format(', '.join(self.group_names)))
                # tells other processes that I am ready
                self.ready_flags[self.index] = 1
                env.logger.debug('Loader {} is ready'.format(self.index))
            if all(self.ready_flags):
                break
            time.sleep(random.random()*2)
        # these are written to different files so no lock is needed (lock=None)
        shelf = ShelfDB(os.path.join(env.temp_dir, 'geno_{0}'.format(self.index)),
                        'n', None)
        lenGrp = len(self.group_names)
        try:
            while True:
                id = self.queue.get()
                if id is None:
                    break
                try:
                    # sometimes on slow disks, SELECT would fail with error message
                    # "Cannot connect to database" if there are multiple reading processes.
                    # We are trying five times if this happens before we terminate the process
                    select_genotype_query = '''\
                    SELECT genotype_{0}.variant_id, {4} {1}, {2} FROM cache.__asso_tmp, genotype_{0} WHERE 
                    (cache.__asso_tmp.variant_id = genotype_{0}.variant_id{3}) ORDER BY {2}'''.\
                    format(id, ' '.join([', genotype_{0}.{1}'.format(id, x) for x in self.geno_info]),
                           ', '.join(['cache.__asso_tmp.{}'.format(x) for x in self.group_names]),
                           ' AND ({})'.format(' AND '.join(['({})'.format(x) for x in self.geno_cond])) if self.geno_cond else '',
                        self.geno_name)
                    select_genotype_msg = 'Load sample {} using genotype loader {}'.format(id, self.index)
                    executeUntilSucceed(cur, select_genotype_query, 5, select_genotype_msg)
                except OperationalError as e:
                    # flag the sample as missing
                    self.cached_samples[id] = -9
                    env.logger.error('Genotype loader {} failed to load sample {}: {}'.\
                                      format(self.index, id, e))
                    break
                # grab data for each group by
                data = {}
                cur_group = None
                for rec in cur:
                    grp = tuple(rec[-lenGrp:])
                    if cur_group != grp:
                        ## a new group
                        data[grp] = {rec[0]: rec[1:-lenGrp]}
                        cur_group = grp
                    else:
                        data[grp][rec[0]] = rec[1:-lenGrp]
                for grp,val in data.items():
                    shelf.add('{},{}'.format(id, grp), val)
                # report progress, and tells the master process who owns the data
                self.cached_samples[id] = 1 + self.index
        except KeyboardInterrupt as e:
            # do not produce annoying traceback
            pass
        finally:
            db.close()
            # close shelf
            shelf.close()

class ResultRecorder:
    def __init__(self, params, db_name=None, delimiter=None, update_existing=False):
        self.succ_count = 0
        self.failed_count = 0
        #
        self.group_names = params.group_names
        self.fields = []
        self.group_fields = []
        for n,t in zip(params.group_names, params.group_types):
            self.group_fields.append(Field(name=n, index=None, type=t, adj=None, fmt=None, comment=n))
        self.fields.extend(self.group_fields)
        for test in params.tests:
            if test.name:
                self.fields.extend([
                    Field(name='{}_{}'.format(x.name, test.name), index=None,
                        type=x.type, adj=None, fmt=None, comment=x.comment) for x in test.fields])
            else:
                self.fields.extend(test.fields)
        for field in self.fields:
            if '-' in field.name:
                raise ValueError('"-" is not allowed in field name {}'.format(field.name))
        if len(self.fields) != len(set([x.name for x in self.fields])):
            raise ValueError('Duplicate field names. Please rename one of the tests using parameter --name')
        #
        self.printer = PrettyPrinter(delimiter=delimiter)
        self.printer.write([x.name for x in self.fields])
        self.writer = None
        if db_name:
            db_name = db_name if not db_name.lower().endswith('.db') else db_name[:-3]
            old_pragma = env.sqlite_pragma
            # make sure each commit will write data to disk, the performance can be bad though.
            env.sqlite_pragma = 'synchronous=FULL,journal_mode=DELETE'
            self.writer = AnnoDBWriter(db_name, self.fields,
                'field',                       # field annotation databases
                'Annotation database used to record results of association tests. Created on {}'.format(
                    time.strftime('%a, %d %b %Y %H:%M:%S', time.gmtime())),
                '1.0',                         # version 1.0
                {'*': self.group_names},       # link by group fields
                2,                             # database format
                True,                          # allow updating an existing database
                update_existing                # allow updating an existing field
            )
            # restore system sqlite_pragma
            env.sqlite_pragma = ','.join(old_pragma)
            #
            self.cur = self.writer.db.cursor()
            if self.writer.update_existing:
                #
                self.update_query = 'UPDATE {0} SET {1} WHERE {2};'.format(db_name,
                    ', '.join(['{}={}'.format(x.name, self.writer.db.PH) for x in self.fields[len(self.group_names):]]),
                    ' AND '.join(['{}={}'.format(x, self.writer.db.PH) for x in self.group_names]))
                self.insert_query = 'INSERT INTO {0} ({1}) VALUES ({2});'.format(db_name,
                    ','.join([x.name for x in self.fields]),
                    ','.join([self.writer.db.PH] * len(self.fields)))
                self.select_query = 'SELECT {1} FROM {0};'.format(db_name, ', '.join(self.group_names))
            else:
                self.insert_query = 'INSERT INTO {0} VALUES ({1});'.format(db_name,
                    ','.join([self.writer.db.PH] * len(self.fields)))
        #
        self.last_commit = time.time()

    def get_groups(self):
        '''Get groups that have been calculated'''
        self.cur.execute(self.select_query)
        return self.cur.fetchall()

    def record(self, res):
        self.succ_count += 1
        if len([x for x in res if x!=x]) == len(self.fields) - len(self.group_fields):
            # all fields are NaN: count this as a failure
            self.failed_count += 1
        else:
            self.printer.write(['{0:G}'.format(x, precision=5) if isinstance(x, float) else str(x) for x in res])
        # also write to an annotation database?
        if self.writer:
            if self.writer.update_existing:
                self.cur.execute(self.update_query, res[len(self.group_names):] + res[:len(self.group_names)])
                # if no record to update, insert a new one
                if self.cur.rowcount == 0:
                    self.cur.execute(self.insert_query, res)
            else:
                # insert a new record
                self.cur.execute(self.insert_query, res)
            # commit the records from time to time to write data to disk
            if time.time() - self.last_commit > 5:
                self.writer.db.commit()
                self.last_commit = time.time()

    def completed(self):
        return self.succ_count

    def failed(self):
        return self.failed_count

    def done(self):
        self.printer.write_rest()
        if self.writer:
            self.writer.finalize()


class AssoTestsWorker(Process):
    '''Association test calculator'''
    def __init__(self, param, grpQueue, resQueue, ready_flags, index, sampleMap, result_fields, shelf_lock,args):
        Process.__init__(self, name='Phenotype association analysis for a group of variants')
        self.param = param
        self.proj = param.proj
        self.table = param.table
        self.sample_IDs = param.sample_IDs
        self.phenotypes = param.phenotypes
        self.covariates = param.covariates
        self.phenotype_names = param.phenotype_names
        self.covariate_names = param.covariate_names
        self.var_info = param.var_info
        self.geno_info = param.geno_info
        self.tests = param.tests
        self.group_names = param.group_names
        self.missing_ind_ge = param.missing_ind_ge
        self.missing_var_ge = param.missing_var_ge
        self.sample_names = param.sample_names
        self.tests = param.tests
        self.num_extern_tests = param.num_extern_tests
        self.queue = grpQueue
        self.resQueue = resQueue
        self.ready_flags = ready_flags
        self.index = index
        self.sampleMap = sampleMap
        self.result_fields = result_fields
        self.shelf_lock = shelf_lock
        self.shelves = {}
        #
        self.db = DatabaseEngine()
        self.db.connect(param.proj.name + '_genotype.DB', readonly=True, lock=self.shelf_lock) 
        self.db.attach(param.proj.name + '.proj', '__fromVariant', lock=self.shelf_lock)
        #
        self.g_na = float('NaN')
        if env.treat_missing_as_wildtype:
            self.g_na = 0.0
        self.args=args


    def __del__(self):
        self.db.close()
        for val in list(self.shelves.values()):
            val.close()

    def getVarInfo(self, group, where_clause):
        var_info = {x:[] for x in self.var_info}
        query = 'SELECT variant_id {0} FROM __fromVariant.__asso_tmp WHERE ({1})'.format(
            ','+','.join([x.replace('.', '_') for x in self.var_info]) if self.var_info else '', where_clause)
        #env.logger.debug('Running query: {}'.format(query))
        cur = self.db.cursor()
        # SELECT can fail when the disk is slow which causes database lock problem.
        msg = 'Load variant info for group {} using association worker {}'.format(group, self.index)
        executeUntilSucceed(cur, query, 5, msg, group)
        #
        if not self.var_info:
            data = {x[0]:[] for x in cur.fetchall()}
        else:
            data = {x[0]:x[1:] for x in cur.fetchall()}
        variant_id = sorted(list(data.keys()), key=int)
        for idx, key in enumerate(self.var_info):
            if key not in ['variant.chr', 'variant.pos']:
                var_info[key] = [data[x][idx] if (type(data[x][idx]) in [int, float]) else float('NaN') for x in variant_id]
            else:
                var_info[key] = [data[x][idx] for x in variant_id] 
        return var_info, variant_id

    def getGenotype(self, group):
        '''Get genotype for variants in specified group'''
        # get variant_id
        where_clause = ' AND '.join(['{0}={1}'.format(x, self.db.PH) for x in self.group_names])
        # variant info
        var_info, variant_id = self.getVarInfo(group, where_clause)
        # get genotypes / genotype info
        genotype = []
        geno_info = {x:[] for x in self.geno_info}
        # getting samples locally from my own connection
        for ID in self.sample_IDs:
            dbID = self.sampleMap[ID]
            if dbID not in self.shelves:
                try:
                    shelf = ShelfDB(os.path.join(env.temp_dir, 'geno_{}'.format(dbID)),
                                    'r', lock=self.shelf_lock)
                except Exception as e:
                    env.logger.error('Process {} failed to connect to shelf {}: {}'.\
                                      format(self.index, dbID, e))
                    raise
                self.shelves[dbID] = shelf
            else:
                shelf = self.shelves[dbID]
            #
            try:
                data = shelf.get('{},{}'.format(ID, group))
            except:
                # this sample might not have this group at all
                data = {}
            # handle missing values
            gtmp = [data.get(x, [self.g_na] + [float('NaN')]*len(self.geno_info)) for x in variant_id]
            # handle -1 coding (double heterozygotes)
            genotype.append([2.0 if x[0] == -1.0 else x[0] for x in gtmp])
            #
            # handle genotype_info
            #
            for idx, key in enumerate(self.geno_info):
                geno_info[key].append([x[idx+1] if (type(x[idx+1]) in [int, float]) else float('NaN') for x in gtmp])
        #
        # filter samples/variants for missingness
        gname = ':'.join(list(map(str, group)))
        return self.filterGenotype(genotype, geno_info, var_info, gname)


    def filterGenotype(self, genotype, geno_info, var_info, gname):
        '''
        Filter genotypes for missing calls or lack of minor alleles. Not very efficient because 
        it copies genotype, var_info and geno_info skipping the loci to be removed.
            - genotype is a Individual_list * Variants_list matrix of genotype values
            - var_info is a dictionary with each key being information corresponding Variant_list
            - geno_info is a dictionary with each key having a matrix of the same structure as genotype matrix
        '''
        # Step 1: filter individuals by genotype missingness at a locus
        missing_ratios = [sum(list(map(math.isnan, x))) / float(len(x)) for x in genotype]
        which = [x < self.missing_ind_ge for x in missing_ratios]
        # check for non-triviality of phenotype data
        if sum(which) < 5:
            raise ValueError("Sample size too small ({0}) to be analyzed for {1}.".format(sum(which), repr(gname)))
        if len(which) - sum(which) > 0:
            env.logger.debug('In {}, {} out of {} samples will be removed due to '
                              'having more than {}% missing genotypes'.\
                              format(repr(gname), len(which) - sum(which), len(which),
                                     self.missing_ind_ge * 100))
        # Step 2: filter variants by genotype missingness at a locus
        keep_loci = []
        for i in range(len(genotype[0])):
            # tag individuals missing variant calls
            missingness_vi = list(map(math.isnan, [x[i] for x, y in zip(genotype, which) if y]))
            # unique genotype codings on the locus
            gt_codings = list(set([x[i] for x, y in zip(genotype, which) if y and not math.isnan(x[i])]))
            keep_loci.append((float(sum(missingness_vi)) / float(len(missingness_vi))) < self.missing_var_ge and len(gt_codings) > 1)
        if len(keep_loci) - sum(keep_loci) > 0:
            for idx in range(len(genotype)):
                # filter genotype and geno_info
                genotype[idx] = [i for i, j in zip(genotype[idx], keep_loci) if j]
                for k in list(geno_info.keys()):
                    geno_info[k][idx] = [i for i, j in zip(geno_info[k][idx], keep_loci) if j]
            # filter var_info
            for k in list(var_info.keys()):
                var_info[k] = [i for i, j in zip(var_info[k], keep_loci) if j]
            #
            env.logger.debug('In {}, {} out of {} loci will be removed due to '
                              'having no minor allele or having more than {}% missing genotypes'.\
                              format(repr(gname), len(keep_loci) - sum(keep_loci),
                                     len(keep_loci), self.missing_ind_ge * 100))
        # check for non-triviality of genotype matrix
        if len(genotype[0]) == 0:
            raise ValueError("No variant found in genotype data for {}.".format(repr(gname)))
        return genotype, which, var_info, geno_info

    def setGenotype(self, which, data, info, grpname):
        geno = [x for idx, x in enumerate(data) if which[idx]]
        self.data.setGenotype(geno)
        self.data.setVar("gname", str(grpname))
        for field in list(info.keys()):
            self.data.setVar('__geno_' + field, [x for idx, x in enumerate(info[field]) if which[idx]])

    def setPhenotype(self, which):
        '''Set phenotype data'''
        if len(self.phenotypes) > 1:
            raise ValueError('Only a single phenotype is allowed at this point')
        # print(len(self.phenotypes[0]))
        # for idx, x in enumerate(self.phenotypes[0]):
        #     if which[idx]:
        #         print(idx,x)
        phen = [x for idx, x in enumerate(self.phenotypes[0]) if which[idx]]
        if self.covariates:
          covt = [[x for idx, x in enumerate(y) if which[idx]] for y in self.covariates]
        if self.covariates:
          self.data.setPhenotype(phen, covt)
        else:
          self.data.setPhenotype(phen)

    def setVarInfo(self, data):
        for field in list(data.keys()):
            if field not in ['chr', 'pos']:
                self.data.setVar('__var_' + field, data[field])

    def setPyData(self, which, geno, var_info, geno_info,
                  missing_code, grpname, recode_missing = True):
        '''set all data to a python dictionary'''
        def fstr(x):
            try:
                float(x)
            except:
                x = str(x)
            return x
        #
        if len(self.phenotypes) > 1:
            raise ValueError('Only a single phenotype is allowed at this point')
        #
        self.pydata['name'] = grpname
        #
        if recode_missing:
            self.pydata['genotype'] = [[missing_code if math.isnan(e) else e for e in x] for idx, x in enumerate(geno) if which[idx]]
        else:
            self.pydata['genotype'] = [x for idx, x in enumerate(geno) if which[idx]]
        #
        try:
            self.pydata['coordinate'] = [(str(x), str(y)) for x, y in zip(var_info['variant.chr'], var_info['variant.pos'])]
        except:
            self.pydata['coordinate'] = []
        # var_info
        self.pydata['var_info'] = []
        self.pydata['var_info_header'] = []
        for k, item in list(var_info.items()):
             if k != 'variant.chr' and k != 'variant.pos':
                 self.pydata['var_info_header'].append(k)
                 self.pydata['var_info'].append(list(map(fstr, item)))
        self.pydata['var_info'] = list(zip(*self.pydata['var_info']))
        # geno_info
        self.pydata['geno_info'] = []
        self.pydata['geno_info_header'] = []
        for k, item in list(geno_info.items()):
            self.pydata['geno_info_header'].append(k)
            if recode_missing:
                self.pydata['geno_info'].append([[missing_code if math.isnan(e) else e for e in x] for idx, x in enumerate(item) if which[idx]])
            else:
                self.pydata['geno_info'].append([x for idx, x in enumerate(item) if which[idx]])
        # convert geno_info to 3 dimensions:
        # D1: samples
        # D2: variants
        # D3: geno_info 
        self.pydata['geno_info'] = list(zip(*self.pydata['geno_info']))
        self.pydata['geno_info'] = [list(zip(*item)) for item in self.pydata['geno_info']]
        unique_names = self.sample_names
        if len(self.sample_names) != len(set(self.sample_names)):
            env.logger.warning("Duplicated sample names found. Using 'sample_ID.sample_name' as sample names") 
            unique_names = ["{0}.{1}".format(i,s) for i,s in zip(self.sample_IDs, self.sample_names)]
        self.pydata['sample_name'] = [str(x) for idx, x in enumerate(unique_names) if which[idx]]
        self.pydata['phenotype_name'] = self.phenotype_names
        self.pydata['phenotype'] = [x for idx, x in enumerate(self.phenotypes[0]) if which[idx]]
        if self.covariates:
            self.pydata['covariate_name'] = self.covariate_names
            # skip the first covariate, a vector of '1''s
            self.pydata['covariates'] = [[x for idx, x in enumerate(y) if which[idx]] for y in self.covariates[1:]]
        #
        if len(self.pydata['genotype']) == 0 or len(self.pydata['phenotype']) == 0 or len(self.pydata['genotype'][0]) == 0:
            raise ValueError("No input data")
        if len(self.pydata['geno_info']) > 0 and len(self.pydata['genotype']) != len(self.pydata['geno_info']):
            raise ValueError("Genotype and genotype information do not match")


    def run(self):
        # 
        # tell the master process that this worker is ready
        self.ready_flags[self.index] = 1
        # wait all processes to e ready
        while True:
            if all(self.ready_flags):
                break
            else:
                time.sleep(random.random()*2)
        while True:
            # if cached, get genotype from the main process
            grp = self.queue.get()
            #
            try:
                grpname = ":".join(list(map(str, grp)))
            except TypeError:
                grpname = "None"
            if grp is None:
                break
            # env.logger.debug('Retrieved association unit {}'.format(repr(grpname)))
            #
            #
            self.data = AssoData()
            self.pydata = {}
            values = list(grp)

            try:
                # select variants from each group:
                if not self.args.HDF5:
                    genotype, which, var_info, geno_info = self.getGenotype(grp)
                else:
                    genotype, which, var_info, geno_info = getGenotype_HDF5(self,grp)
                # if I throw an exception here, the program completes in 5 minutes, indicating
                # the data collection part takes an insignificant part of the process.
                # 
                # set C++ data object
                if (len(self.tests) - self.num_extern_tests) > 0:
                    self.setGenotype(which, genotype, geno_info, grpname)
                    self.setPhenotype(which)
                    self.setVarInfo(var_info)
                # set Python data object, for external tests
                if self.num_extern_tests:
                    self.setPyData(which, genotype, var_info, geno_info, None, grpname)
                # association tests
                for test in self.tests:
                    test.setData(self.data, self.pydata)
                    result = test.calculate(env.association_timeout)
                    # env.logger.debug('Finished association test on {}'.format(repr(grpname)))
                    values.extend(result)
            except KeyboardInterrupt as e:
                # die silently if stopped by Ctrl-C
                break
            except Exception as e:
                env.logger.debug('An ERROR has occurred in process {} while processing {}: {}'.\
                                  format(self.index, repr(grpname), e),exc_info=True)
                # self.data might have been messed up, create a new one
                self.data = AssoData()
                self.pydata = {}
                # return no result for any of the tests if an error message is captured.
                values.extend([float('NaN') for x in range(len(self.result_fields) - len(list(grp)))])
            self.resQueue.put(values)


def runAssociation(args,asso,proj,results):
    try:
        sampleQueue = Queue()
        nJobs = max(min(args.jobs, len(asso.groups)), 1)
        # loading from disk cannot really benefit from more than 8 simultaneous read
        # due to disk access limits
        # if env.associate_num_of_readers is set we'll use it directly
        nLoaders = env.associate_num_of_readers
        # if no env.associate_num_of_readers is set we limit it to a max of 8.
        if not nLoaders > 0:
            nLoaders = min(8, nJobs)
        # step 1: getting all genotypes
        # the loaders can start working only after all of them are ready. Otherwise one
        # worker might block the database when others are trying to retrieve data
        # which is a non-blocking procedure.
        ready_flags = Array('L', [0]*nLoaders)
        # Tells the master process which samples are loaded, used by the progress bar.
        cached_samples = Array('L', max(asso.sample_IDs) + 1)
        #
        for id in asso.sample_IDs:
            sampleQueue.put(id)
        loaders = []
        
        # use SQLite DB 

        if not args.HDF5:
            if not os.path.isfile(asso.proj.name + '_genotype.DB') or os.stat(asso.proj.name + '_genotype.DB').st_size == 0:
                env.logger.error("The genotype DB is not generated, please run vtools import without --HDF5 tag to generate sqlite genotype DB first.")
                sys.exit()
          
            for i in range(nLoaders):
                loader = GenotypeLoader(asso, ready_flags, i, sampleQueue, cached_samples)
                loader.start()
                loaders.append(loader)
                # None will kill the workers
                sampleQueue.put(None)
            #
            with delayedAction(env.logger.info, "Starting {} processes to load genotypes".format(nLoaders)):
                while True:
                    if all(ready_flags):
                        break
                    else:
                        time.sleep(random.random()*2)
            # progress bar...
            prog = ProgressBar('Loading genotypes', len(asso.sample_IDs))
            try:
                while True:
                    time.sleep(random.random()*2)
                    if sum([x == -9 for x in cached_samples]):
                        # some samples were not properly loaded
                        # the program has to quit because data integrity is compromised
                        prog.done()
                        env.logger.error('An error occurred while loading genotype data. '
                                          'Please make sure the genotype database is intact '
                                          'and is accessible before trying to start over.')
                        for loader in loaders:
                            loader.terminate()
                        proj.close()
                        sys.exit(1)
                    done = sum([x != 0 for x in cached_samples])
                    prog.update(done)
                    if done == len(asso.sample_IDs):
                        break
            except KeyboardInterrupt as e:
                env.logger.error('\nLoading genotype stopped by keyboard interruption.')
                proj.close()
                sys.exit(1)
            prog.done()
            for loader in loaders:
                loader.join()
        


        # step 1.5, start a maintenance process to create indexes, if needed.
        maintenance_flag = Value('L', 1)
        maintenance = MaintenanceProcess(proj, {'genotype_index': asso.sample_IDs}, maintenance_flag)
        maintenance.start()
        # step 2: workers work on genotypes
        # the group queue is used to send groups
        grpQueue = Queue()
        # the result queue is used by workers to return results
        resQueue = Queue()
        # see if all workers are ready
        ready_flags = Array('L', [0]*nJobs)
        shelf_lock = Lock()
        for j in range(nJobs):
            # the dictionary has the number of temporary database for each sample
            AssoTestsWorker(asso, grpQueue, resQueue, ready_flags, j, 
                {x:y-1 for x,y in enumerate(cached_samples) if y > 0},
                results.fields, shelf_lock, args).start()
        # send jobs ...
        # get initial completed and failed
        # put all jobs to queue, the workers will work on them
        for grp in asso.groups:
            grpQueue.put(grp)
        # the worker will stop once all jobs are finished
        for j in range(nJobs):
            grpQueue.put(None)
        #
        count = 0
        with delayedAction(env.logger.info, "Starting {} association test workers".format(nJobs)):
            while True:
                if all(ready_flags):
                    break
                else:
                    time.sleep(random.random()*2)
        prog = ProgressBar('Testing for association', len(asso.groups))
        try:
            while True:
                # if everything is done
                if count >= len(asso.groups):
                    break
                # not done? wait from the queue and write to the result recorder
                res = resQueue.get()
                results.record(res)
                # update progress bar
                count = results.completed()
                prog.update(count, results.failed())
                # env.logger.debug('Processed: {}/{}'.format(count, len(asso.groups)))
        except KeyboardInterrupt as e:
            env.logger.error('\nAssociation tests stopped by keyboard interruption ({}/{} completed).'.\
                              format(count, len(asso.groups)))
            results.done()
            proj.close()
            sys.exit(1)
        # finished
        prog.done()
        results.done()
        # summary
        env.logger.info('Association tests on {} groups have completed. {} failed.'.\
                         format(results.completed(), results.failed()))
        # use the result database in the project
        if args.to_db:
            proj.useAnnoDB(AnnoDB(proj, args.to_db, ['chr', 'pos'] if not args.group_by else args.group_by))
        # tells the maintenance process to stop
        maintenance_flag.value = 0
        # wait for the maitenance process to stop
        with delayedAction(env.logger.info,
                "Maintaining database. This might take a few minutes.", delay=10):
            maintenance.join()
    except Exception as e:
        env.logger.error(e)
        sys.exit(1)




def associate(args):
    try:
        with Project(verbosity=args.verbosity) as proj:
            # step 0: create an association testing object with all group information
            try:
                asso = AssociationTestManager(proj, args.variants, args.phenotypes, args.covariates,
                    args.var_info, args.geno_info, args.geno_name, args.methods, args.unknown_args,
                    args.samples, args.genotypes, args.group_by, args.discard_samples, args.discard_variants)
            except ValueError as e:
                sys.exit(e)
            if len(asso.groups) == 0:
                env.logger.info('No data to analyze.')
                sys.exit(0)
            # define results here but it might fail if args.to_db is not writable
            results = ResultRecorder(asso, args.to_db, args.delimiter, args.force)
            # determine if some results are already exist
            #
            # if write to a db and
            # if not forcefully recalculate everything and
            # the file exists
            # if the new fields is a subset of fields in the database
            if args.to_db and (not args.force) and results.writer.update_existing and \
                set([x.name for x in results.fields]).issubset(set([x.name for x in results.writer.cur_fields])):
                    existing_groups = results.get_groups()
                    num_groups = len(asso.groups)
                    asso.groups = list(set(asso.groups).difference(set(existing_groups)))
                    if len(asso.groups) != num_groups:
                        env.logger.info('{} out of {} groups with existing results are ignored. '
                                         'You can use option --force to re-analyze all groups.'.\
                                         format(num_groups - len(asso.groups), num_groups))
                        if len(asso.groups) == 0:
                            sys.exit(0)
                        # mark existing groups as ignored
                        cur = proj.db.cursor()
                        query = 'UPDATE __asso_tmp SET _ignored = 1 WHERE {}'.\
                          format(' AND '.join(['{}={}'.format(x, proj.db.PH) for x in asso.group_names]))
                        for grp in existing_groups:
                            cur.execute(query, grp)
                        proj.db.commit()
            
            if args.HDF5:
                HDFfileNames=glob.glob("tmp*_genotypes.h5")
                if len(HDFfileNames)==0:
                    env.logger.error("No HDF5 file found. Please run vtools import with --HDF5 tag first.")
                    sys.exit()
                HDFfileGroupNames=glob.glob("tmp*_multi_genes.h5")
                if len(HDFfileGroupNames)==0 or args.force:
                    nJobs = max(args.jobs, 1)
                    
                    # generateHDFbyGroup_update(asso,nJobs)
                    # generate HDF5 with variants grouped by gene name.
                    generateHDFbyGroup(asso,nJobs)
                else:
                    env.logger.warning("Temp files are not regenerated!")

                # remove phenotype, not necessary if sample is deleted from sample table
                # allkeep=[]
                # for HDFfileName in HDFfileNames:
                #     file=tb.open_file(HDFfileName)
                #     node=file.get_node("/chr22/GT")
                #     sampleMasked=np.where(node.sampleMask[:]==True)[0]+1
                #     keep = ~np.in1d(node.colnames[:], sampleMasked)
                #     allkeep.extend(keep)
        
                # asso.sample_names=np.array(asso.sample_names)[allkeep].tolist()
                # asso.sample_IDs=np.array(asso.sample_IDs)[allkeep].tolist()
                # asso.phenotypes[0]=np.array(asso.phenotypes[0])[allkeep].tolist()
                # asso.covariates[0]=np.array(asso.covariates[0])[allkeep].tolist()

                # print(len(asso.sample_names))
                # print(len(asso.sample_IDs))
                # print(len(asso.phenotypes[0]))
                # print(len(asso.covariates[0]))
             

            runAssociation(args,asso,proj,results)

    except Exception as e:
        env.logger.error(e)
        sys.exit(1)

def getAllTests():
    '''List all tests (all classes that subclasses of NullTest/GLMBurdenTest) in this module'''
    return sorted([(name, obj) for name, obj in globals().items() \
        if type(obj) == type(NullTest) and issubclass(obj, NullTest) \
            and name not in ('NullTest', 'ExternTest', 'GLMBurdenTest',
                             'CaseCtrlBurdenTest', 'ScoreSeq')], key=lambda x: x[0])<|MERGE_RESOLUTION|>--- conflicted
+++ resolved
@@ -37,16 +37,11 @@
 from .rtester import RTest, SKAT
 import tables as tb
 from variant_tools.vt_sqlite3 import OperationalError
-<<<<<<< HEAD
+
 import argparse
 import numpy as np
-
 from .association_hdf5 import generateHDFbyGroup,getGenotype_HDF5,generateHDFbyGroup_update
-# from .association_vcf_to_hdf5 import generateHDFbyGroup,getGenotype_HDF5
-=======
-
-from .association_hdf5 import generateHDFbyGroup, getGenotype_HDF5
->>>>>>> d48761e3
+
 
 def associateArguments(parser):
     data = parser.add_argument_group('Genotype, phenotype, and covariates')
