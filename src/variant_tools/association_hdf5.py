--- conflicted
+++ resolved
@@ -100,23 +100,7 @@
                     if len(multiVCF) == 0:
                         multiVCF = 0
                     else:
-<<<<<<< HEAD
-                        multiVCF=int(multiVCF[0][0])
-     
-                    for row in cur.execute(select_group):
-                        geneSymbol=transformGeneName(row[0])
-                        
-                        ids=row[1].split(",")
-                        ids=[int(x) for x in ids]
-                        # ids.sort()
-                        chr= getChr(ids[0],db.cursor())
-                        if "_" not in chr and not storageEngine.checkGroup(chr,geneSymbol):
-             
-                            varDict=getChrs(ids,db.cursor())
-                            if multiVCF==0 and len(varDict.keys())==1:
-                                # updated_rownames,colnames,subMatrix=accessEngine.get_geno_by_variant_IDs(ids,chr)
-                                updated_rownames,colnames,subMatrix=accessEngine.get_genotype(ids,"",[chr])
-=======
+
                         multiVCF = int(multiVCF[0][0])
                     cur.execute(
                         'SELECT DISTINCT(file_id) from sample where HDF5="{0}"'
@@ -137,7 +121,6 @@
                                 updated_rownames, colnames, subMatrix = accessEngine.get_genotype(
                                     ids, "", [chr])
 
->>>>>>> 9e13bd2d
                                 if subMatrix is not None:
                                     storageEngine.store(subMatrix, chr,
                                                         geneSymbol + "/GT")
@@ -178,11 +161,6 @@
                     # storageEngine.close()
                 accessEngine.close()
                 storageEngine.close()
-<<<<<<< HEAD
-                # 
-        
-=======
->>>>>>> 9e13bd2d
 
             except KeyboardInterrupt:
                 accessEngine.close()
@@ -441,12 +419,7 @@
     return varDict
 
 
-<<<<<<< HEAD
-=======
-def intersection(lst1, lst2):
-    lst3 = [value for value in lst1 if value in lst2]
-    return lst3
->>>>>>> 9e13bd2d
+
 
 
 def getGenotype_HDF5(worker, group, sample_IDs):
@@ -486,7 +459,7 @@
         for filename in res:
             HDFfileNames.append(filename[0].replace(".h5", "_multi_genes.h5"))
 
-<<<<<<< HEAD
+
     HDFfileNames=sorted(HDFfileNames, key=lambda name: int(name.split("_")[1]))
     sample_IDs=np.array(sample_IDs)
     for fileName in HDFfileNames:
@@ -498,33 +471,13 @@
         
         if len(chrs)==1:
             snpdict=accessEngine.get_geno_by_group(chr,geneSymbol)
-=======
-    HDFfileNames = sorted(
-        HDFfileNames, key=lambda name: int(name.split("_")[1]))
-    for fileName in HDFfileNames:
-        accessEngine = Engine_Access.choose_access_engine(fileName)
-        colnames = accessEngine.get_colnames(chr)
-        colnames = intersection(sample_IDs, colnames.tolist())
-
-        if len(chrs) == 1:
-            snpdict = accessEngine.get_geno_by_group(chr, geneSymbol)
->>>>>>> 9e13bd2d
+
             accessEngine.close()
             for ID in colnames:
-<<<<<<< HEAD
                 data=snpdict[ID]
                 gtmp = [data.get(x, [worker.g_na] + [float('NaN')]*len(worker.geno_info)) for x in varDict[chr]]
                 # handle -1 coding (double heterozygotes)     
-=======
-                data = snpdict[ID]
-                gtmp = [
-                    data.get(x, [worker.g_na] +
-                             [float('NaN')] * len(worker.geno_info))
-                    for x in varDict[chr]
-                ]
-
-                # handle -1 coding (double heterozygotes)
->>>>>>> 9e13bd2d
+
                 genotype.append([2.0 if x[0] == -1.0 else x[0] for x in gtmp])
                 #
                 # handle genotype_info
