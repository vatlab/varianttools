--- conflicted
+++ resolved
@@ -618,10 +618,7 @@
 if ENV_INCLUDE_DIRS[0]=='' or ENV_LIBRARY_DIRS[0]=='':
   ENV_INCLUDE_DIRS=[]
   ENV_LIBRARY_DIRS=[]
-<<<<<<< HEAD
-=======
-
->>>>>>> 89a314e0
+
 
 if EMBEDDED_BOOST:
     try:
